--- conflicted
+++ resolved
@@ -99,8 +99,7 @@
     # save
     fname = folder + '/rate_%s.txt' % field.name
     data = np.c_[np.log10(E / eV), rate]
-<<<<<<< HEAD
-    fmt = '%.2f\t%.9g'
+    fmt = '%.2f\t%8.7e'
     try:
         git_hash = gh.get_git_revision_hash()
         header = ("%s interaction rates\nphoton field: %s\n"% (name, field.info)
@@ -109,10 +108,6 @@
     except:
         header = ("%s interaction rates\nphoton field: %s\n"% (name, field.info)
                   +"log10(E/eV), 1/lambda [1/Mpc]")
-=======
-    fmt = '%.2f\t%8.7e'
-    header = '%s interaction rates\nphoton field: %s\nlog10(E/eV), 1/lambda [1/Mpc]' % (name, field.info)
->>>>>>> aee3bf10
     np.savetxt(fname, data, fmt=fmt, header=header)
 
     # -------------------------------------------
@@ -142,8 +137,7 @@
     data = np.r_[row0, data]  # prepend log10(s_kin/eV^2) as first row
 
     fname = folder + '/cdf_%s.txt' % field.name
-<<<<<<< HEAD
-    fmt = '%.2f' + '\t%.9g' * np.shape(rate_save)[1]
+    fmt = '%.2f' + '\t%6.5e' * np.shape(rate_save)[1]
     try:
         git_hash = gh.get_git_revision_hash()
         header = ("%s cumulative differential rate\nphoton field: %s\n"% (name, field.info)
@@ -152,10 +146,6 @@
     except:
         header = ("%s cumulative differential rate\nphoton field: %s\n"% (name, field.info)
                   +"log10(E/eV), d(1/lambda)/ds_kin [1/Mpc/eV^2] for log10(s_kin/eV^2) as given in first row")
-=======
-    fmt = '%.2f' + '\t%6.5e' * np.shape(rate_save)[1]
-    header = '%s cumulative differential rate\nphoton field: %s\nlog10(E/eV), d(1/lambda)/ds_kin [1/Mpc/eV^2] for log10(s_kin/eV^2) as given in first row' % (name, field.info)
->>>>>>> aee3bf10
     np.savetxt(fname, data, fmt=fmt, header=header)
 
     del data, rate, skin, skin_save, rate_save
