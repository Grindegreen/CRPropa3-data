--- conflicted
+++ resolved
@@ -2,12 +2,8 @@
 import os
 import interactionRate
 import gitHelp as gh
-<<<<<<< HEAD
-from crpropa import eV
 from calc_all import fields_cmbebl, fields_urb, reduced_fields
-=======
 from units import eV
->>>>>>> 54800955
 
 cdir = os.path.split(__file__)[0]
 
