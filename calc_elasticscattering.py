--- conflicted
+++ resolved
@@ -2,13 +2,8 @@
 import os
 import interactionRate as iR
 import gitHelp as gh
-<<<<<<< HEAD
 from calc_all import reduced_fields
-from crpropa import eV
-=======
-
 from units import eV
->>>>>>> 54800955
 
 cdir = os.path.split(__file__)[0]
 
