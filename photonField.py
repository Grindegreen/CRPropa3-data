--- conflicted
+++ resolved
@@ -727,10 +727,6 @@
     y9lo = c * EBL_Stecker16('lower').getDensity(eps)
     y10lo = c * EBL_Saldana21('lower').getDensity(eps)
     y10up = c * EBL_Saldana21('upper').getDensity(eps)
-<<<<<<< HEAD
-
-=======
->>>>>>> 11a10eb3
 
     figure()
     plot(x, y1, label='Kneiske 2004')
@@ -742,12 +738,7 @@
     fill_between(x, y7lo, y7up, facecolor='m', edgecolor='none', alpha=0.2, zorder=-1, label='Dominguez 2011 (limits)')
     fill_between(x, y9lo, y9up, facecolor='g', edgecolor='none', alpha=0.2, zorder=-1, label='Stecker 2016 (limits)')
     fill_between(x, y10lo, y10up, facecolor='b', edgecolor='none', alpha=0.2, zorder=-1, label='Saldana 2021 (limits)')
-<<<<<<< HEAD
-
-
-=======
-    
->>>>>>> 11a10eb3
+
     legend(loc='lower center', fontsize='x-small')
     loglog()
     grid()
